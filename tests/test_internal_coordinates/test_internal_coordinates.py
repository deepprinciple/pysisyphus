--- conflicted
+++ resolved
@@ -7,10 +7,7 @@
 from pysisyphus.InternalCoordinates import RedundantCoords, DelocalizedCoords
 from pysisyphus.calculators.XTB import XTB
 from pysisyphus.optimizers.SteepestDescent import SteepestDescent
-<<<<<<< HEAD
-=======
 from pysisyphus.optimizers.BFGS import BFGS
->>>>>>> 4862c757
 
 
 np.set_printoptions(suppress=True, precision=4)
@@ -27,23 +24,9 @@
 
 def test_fluorethylene():
     xyz_fn = "fluorethylene.xyz"
-<<<<<<< HEAD
-    geom, rc = base(xyz_fn)
-    forces_fn = "fe_forces"
-    forces = np.loadtxt(forces_fn)
-    #print(forces)
-    step = rc.B_inv.dot(forces)
-    rc.transform_int_step(step)
-    init_hess = rc.get_initial_hessian()
-    #print("rho")
-    #print(rc.rho)
-    #print("guess_hessian")
-    #print(init_hess)
-=======
     geom = run_opt(xyz_fn)
 
     geom = run_opt(xyz_fn, "cart")
->>>>>>> 4862c757
 
     #assert len(fe_inds) == 5
     #assert len(fe_bends) == 6
@@ -52,60 +35,14 @@
 
 def test_h2o():
     xyz_fn = "h2o.xyz"
-<<<<<<< HEAD
-    geom, rc = base(xyz_fn)
-    forces_fn = "h2o_forces"
-    #forces = geom.forces
-    forces = np.loadtxt(forces_fn)
-    #print(forces)
-    step = rc.B_inv.dot(forces)
-    rc.transform_int_step(step)
-    init_hess = rc.get_initial_hessian()
-    #print("rho")
-    #print(rc.rho)
-    #print("guess_hessian")
-    #print(init_hess)
-=======
     geom = run_opt(xyz_fn)
 
     geom = run_opt(xyz_fn, "cart")
->>>>>>> 4862c757
 
     #assert len(h2o_inds) == 2
     #assert len(h2o_bends) == 1
 
 
-<<<<<<< HEAD
-def test_internal_h2o():
-    xyz_fn = "h2o.xyz"
-    geom = geom_from_library(xyz_fn)
-    rc = RedundantCoords(geom.atoms, geom.coords)
-    rc.set_calculator(XTB())
-    #forces_fn = "h2o_forces"
-    #forces = np.loadtxt(forces_fn)
-    opt = SteepestDescent(rc)
-    opt.run()
-    #step = rc.B_inv.dot(forces)
-    #rc.transform_int_step(step)
-    #init_hess = rc.get_initial_hessian()
-
-
-def test_h2o_opt():
-    geom = geom_from_library("h2o.xyz")
-    geom.set_calculator(XTB())
-    ic = RedundantCoords(geom)
-    for i in range(25):
-        forces = geom.forces
-        forces_norm = np.linalg.norm(forces)
-        print(f"norm(forces) = {forces_norm:1.4f}")
-        if forces_norm < 1e-3:
-            break
-        internal_step = ic.B_inv.dot(forces)
-        ic.transform(internal_step)
-
-
-=======
->>>>>>> 4862c757
 def run():
     """
     benzene_geom = geom_from_library("benzene_bp86sto3g_opt.xyz")
@@ -129,12 +66,5 @@
 
 if __name__ == "__main__":
     #test_fluorethylene()
-<<<<<<< HEAD
-    #test_h2o()
-    test_internal_h2o()
-    #test_h2o_opt()
-    #test_two_fragments()
-=======
     test_h2o()
->>>>>>> 4862c757
     #run()