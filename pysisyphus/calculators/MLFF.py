--- conflicted
+++ resolved
@@ -38,71 +38,10 @@
         super().__init__(**kwargs)
 
         self.method = method
-<<<<<<< HEAD
+
         self.device = device
         self.model = get_calculator(self.method, device=self.device)
-=======
-        valid_method = ('ani', 'mace', 'dpa2', 'orb', 'left', 'chg', 'alpha', 'left-d', 'orb-d', 'matter', 'equiformerv2')
-        assert (
-            self.method in valid_method
-        ), f"Invalid method argument. Allowed arguments are: {', '.join(valid_method)}!"
-        
-        # load model
-        # self.device = torch.device('cuda' if torch.cuda.is_available() else 'cpu')
-        self.device = "cpu"
-        if self.method == 'equiformerv2':
-            from equiformerv2.calculator import EquiformerV2Calculator
-            self.model = EquiformerV2Calculator(weight='/root/.local/mlff/equiformerv2/ts1x-tuned_epoch2199.ckpt',device="cpu")
-        elif self.method == 'alpha':
-            from alphanet.calculator import AlphaNetCalculator
-            self.model = AlphaNetCalculator(weight='/root/.local/mlff/alphanet/ts1x-tuned.ckpt',device="cpu")
-        elif self.method == 'ani':
-            # use a fine-tuned model
-            #from torchani.calculator import ANICalculator
-            #self.model = ANICalculator('/root/.local/mlff/ani/ts1x-tuned_epoch439.ckpt').model            
-            # use a pretrained model
-            self.model = torchani.models.ANI1x(periodic_table_index=True).to(self.device).double()
-        elif self.method == 'chg':
-            from chgnet.model.dynamics import CHGNetCalculator, chgnet_finetuned
-            # use a fine-tuned model
-            model = chgnet_finetuned(device='cpu')
-            self.model = CHGNetCalculator(model, device=self.device)
-            # use a pretrained model
-            #self.model = CHGNetCalculator(device=self.device)
-        elif self.method == 'dpa2':
-            from deepmd.infer import DeepEval as DeepPot
-            #deepeval = DeepPot("/root/.local/mlff/dpa2/dpa2-26head.pt", head='Domains_Drug')
-            deepeval = DeepPot("/root/.local/mlff/dpa2/ts1x-tuned_epoch1000.pt", head='Domains_Drug')
-            self.model = deepeval.deep_eval.dp.to(self.device)
-        elif self.method[:4] == 'left':
-            from oa_reactdiff.trainer.calculator import LeftNetCalculator
-            if '-d' in self.method:
-                self.model = LeftNetCalculator('/root/.local/mlff/leftnet/ts1x-tuned_df_epoch799.ckpt', device=self.device, use_autograd=False)
-            else:
-                self.model = LeftNetCalculator('/root/.local/mlff/leftnet/ts1x-tuned_epoch999.ckpt', device=self.device, use_autograd=True)
-        elif self.method == 'mace':
-            from mace.calculators import mace_off, mace_off_finetuned
-            # choose to use fine-tuned/pretrained model
-            if torch.cuda.is_available():
-                #calc = mace_off(model="medium", default_dtype="float64", device='cuda')
-                calc = mace_off_finetuned(device="cuda")
-            else:
-                #calc = mace_off(model="medium", default_dtype="float64", device='cpu')
-                calc = mace_off_finetuned(device="cpu")
-            self.model = calc
-        elif self.method[:3] == 'orb':
-            self.device = 'cpu'
-            from orb_models.forcefield import pretrained
-            # use pretrained model
-            #orbff = pretrained.orb_v2()
-            # use fine-tuned model
-            orbff = pretrained.orb_v2_finetuned(device=self.device)
-            self.model = orbff
-        elif self.method == 'matter':
-            from mattersim.forcefield import MatterSimCalculator
-            calc = MatterSimCalculator(load_path="MatterSim-v1.0.0-5M.pth",device=self.device)
-            self.model = calc
->>>>>>> dea4a92b
+
 
     def prepare_mol(self, atoms, coords):
         from ase.io import read
