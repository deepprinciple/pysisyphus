--- conflicted
+++ resolved
@@ -6,7 +6,6 @@
 from pysisyphus.xyzloader import make_xyz_str
 from pysisyphus.elem_data import MASS_DICT
 from pysisyphus.InternalCoordinates import RedundantCoords
-
 
 class Geometry:
 
@@ -17,12 +16,8 @@
 
     def __init__(self, atoms, coords, coord_type="cart"):
         self.atoms = atoms
-<<<<<<< HEAD
-        self._cart_coords = coords
-=======
         # self._coords always holds cartesian coordinates.
         self._coords = coords
->>>>>>> 4862c757
 
         coord_class = self.coord_types[coord_type]
         if coord_class:
@@ -31,19 +26,19 @@
             self.internal = None
 
         self._energy = None
-        self._cart_forces = None
-        self._cart_hessian = None
+        self._forces = None
+        self._hessian = None
 
         self.masses = [MASS_DICT[atom.lower()] for atom in self.atoms]
         # Some of the analytical potentials are only 2D
-        repeat_masses = 2 if (self._cart_coords.size == 2) else 3
+        repeat_masses = 2 if (self._coords.size == 2) else 3
         self.masses_rep = np.repeat(self.masses, repeat_masses)
 
     def clear(self):
         #self.calculator = None
         self._energy = None
-        self._cart_forces = None
-        self._cart_hessian = None
+        self._forces = None
+        self._hessian = None
 
     def set_calculator(self, calculator):
         self.clear()
@@ -59,13 +54,6 @@
 
     @property
     def coords(self):
-<<<<<<< HEAD
-        return self._cart_coords
-
-    @coords.setter
-    def coords(self, coords):
-        self._cart_coords = coords
-=======
         if self.internal:
             return self.internal.coords
         return self._coords
@@ -78,16 +66,15 @@
             cart_diff = self.internal.transform_int_step(int_step)
             coords = self._coords + cart_diff
         self._coords = coords
->>>>>>> 4862c757
         # Reset all values because no calculations with the new coords
         # have been performed yet.
         self._energy = None
-        self._cart_forces = None
-        self._cart_hessian = None
+        self._forces = None
+        self._hessian = None
 
     @property
     def mw_coords(self):
-        return np.sqrt(self.masses_rep) * self._cart_coords
+        return np.sqrt(self.masses_rep) * self._coords
 
     @mw_coords.setter
     def mw_coords(self, mw_coords):
@@ -96,11 +83,7 @@
     @property
     def energy(self):
         if self._energy is None:
-<<<<<<< HEAD
-            results = self.calculator.get_energy(self.atoms, self._cart_coords)
-=======
             results = self.calculator.get_energy(self.atoms, self._coords)
->>>>>>> 4862c757
             self.set_results(results)
         return self._energy
 
@@ -110,17 +93,6 @@
 
     @property
     def forces(self):
-<<<<<<< HEAD
-        if self._cart_forces is None:
-            results = self.calculator.get_forces(self.atoms,
-                                                 self._cart_coords)
-            self.set_results(results)
-        return self._cart_forces
-
-    @forces.setter
-    def forces(self, forces):
-        self._cart_forces = forces
-=======
         if self._forces is None:
             results = self.calculator.get_forces(self.atoms, self._coords)
             self.set_results(results)
@@ -134,7 +106,6 @@
             raise Exception("Setting forces in internal coordinates not "
                             "yet implemented!")
         self._forces = forces
->>>>>>> 4862c757
 
     @property
     def gradient(self):
@@ -142,7 +113,7 @@
 
     @gradient.setter
     def gradient(self, gradient):
-        self._cart_forces = -gradient
+        self._forces = -gradient
 
     @property
     def mw_gradient(self):
@@ -150,33 +121,24 @@
 
     @property
     def hessian(self):
-<<<<<<< HEAD
-        if self._cart_hessian is None:
-            results = self.calculator.get_hessian(self.atoms,
-                                                  self._cart_coords)
-            self.set_results(results)
-        return self._cart_hessian
-=======
         if self._hessian is None:
             results = self.calculator.get_hessian(self.atoms, self._coords)
             self.set_results(results)
         if self.internal:
             raise Exception("Hessian in internal coordinates not implemented!")
         return self._hessian
->>>>>>> 4862c757
 
     @property
-    def mw_cart_hessian(self):
+    def mw_hessian(self):
         # M^(-1/2) H M^(-1/2)
         return self.mm_sqrt_inv.dot(self.hessian).dot(self.mm_sqrt_inv)
 
     @hessian.setter
     def hessian(self, hessian):
-        self._cart_hessian = hessian
+        self._hessian = hessian
 
     def calc_energy_and_forces(self):
-        results = self.calculator.get_forces(self.atoms,
-                                             self._cart_coords)
+        results = self.calculator.get_forces(self.atoms, self.coords)
         self.set_results(results)
 
     def set_results(self, results):
@@ -185,10 +147,10 @@
         self.results = results
 
     def as_xyz(self, comment=""):
-        coords = self._cart_coords * BOHR2ANG
+        coords = self.coords * BOHR2ANG
         if self._energy:
             comment = f"{comment} {self._energy}"
-        return make_xyz_str(self.atoms, coords.reshape((-1, 3)), comment)
+        return make_xyz_str(self.atoms, coords.reshape((-1,3)), comment)
 
     def __str__(self):
         return "Geometry with {} atoms".format(len(self.atoms))